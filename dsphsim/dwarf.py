--- conflicted
+++ resolved
@@ -21,11 +21,7 @@
     properties of the stars in a dwarf galaxy. """
 
     _defaults = odict(
-<<<<<<< HEAD
         list(Source._defaults.items()) +
-=======
-        list(Source._defaults.items()) + 
->>>>>>> 137063b3
         [
             ('kinematics' , dict(name='GaussianVelocity')),
         ])
@@ -39,12 +35,7 @@
 
     def simulate(self):
         stellar_mass = self.richness * self.isochrone.stellar_mass()
-<<<<<<< HEAD
-        mag_1, mag_2 = self.isochrone.simulate(stellar_mass,steps=1e4)
-=======
-        #mag_1, mag_2 = self.isochrone.simulate(stellar_mass,mass_steps=1e4)
         mag_1, mag_2 = self.isochrone.simulate(stellar_mass)
->>>>>>> 137063b3
         lon, lat     = self.kernel.simulate(len(mag_1))
 
         # Physical projected radius
